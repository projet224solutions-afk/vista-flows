import { useState, useEffect } from "react";
import { Card, CardContent, CardHeader, CardTitle, CardDescription } from "@/components/ui/card";
import { Button } from "@/components/ui/button";
import { Tabs, TabsContent, TabsList, TabsTrigger } from "@/components/ui/tabs";
import { Badge } from "@/components/ui/badge";
import { Input } from "@/components/ui/input";
import { Progress } from "@/components/ui/progress";
import {
  Package, TrendingUp, ShoppingCart, Star, Eye, Plus, Users,
  BarChart3, CreditCard, Truck, MessageSquare, Megaphone,
  FileText, Settings, AlertTriangle, DollarSign, Target,
  Calendar, Phone, Mail, Filter, Search, Download, Upload,
  Bell, Menu, MoreHorizontal, Activity, PieChart, LineChart,
  Warehouse, UserCheck, ArrowRightLeft, Send, RefreshCw, LogOut,
  Receipt, Bot
} from "lucide-react";
import { useAuth } from "@/hooks/useAuth";
import { useRoleRedirect } from "@/hooks/useRoleRedirect";
import { useNavigate } from "react-router-dom";
import { useToast } from "@/hooks/use-toast";
import { useVendorStats } from "@/hooks/useVendorData";
import { useVendorOptimized } from "@/hooks/useVendorOptimized";
import ProspectManagement from "@/components/vendor/ProspectManagement";
import PaymentManagement from "@/components/vendor/PaymentManagement";
import InventoryManagement from "@/components/vendor/InventoryManagement";
import MarketingManagement from "@/components/vendor/MarketingManagement";
import SupportTickets from "@/components/vendor/SupportTickets";
import ProductManagement from "@/components/vendor/ProductManagement";
import OrderManagement from "@/components/vendor/OrderManagement";
import ClientManagement from "@/components/vendor/ClientManagement";
import VendorAnalytics from "@/components/vendor/VendorAnalytics";
import PaymentProcessor from "@/components/vendor/PaymentProcessor";
import POSSystemWrapper from "@/components/vendor/POSSystemWrapper";
import VendorDiagnostic from "@/components/vendor/VendorDiagnostic";
import AgentManagement from "@/components/vendor/AgentManagement";
import WarehouseManagement from "@/components/vendor/WarehouseManagement";
import ExpenseManagementDashboard from "@/components/vendor/ExpenseManagementDashboard";
import SimpleCommunicationInterface from "@/components/communication/SimpleCommunicationInterface";
import CopiloteChat from "@/components/copilot/CopiloteChat";
import WalletDashboard from "@/components/vendor/WalletDashboard";
import { useUserInfo } from "@/hooks/useUserInfo";
import { useWallet } from "@/hooks/useWallet";
import { Dialog, DialogContent, DialogDescription, DialogHeader, DialogTitle, DialogTrigger } from "@/components/ui/dialog";
import { Label } from "@/components/ui/label";

export default function VendeurDashboard() {
  const { user, profile, signOut } = useAuth();
  const { toast } = useToast();
  const navigate = useNavigate();
  useRoleRedirect(); // S'assurer que seuls les vendeurs/admins accèdent à cette page
  const { stats, loading: statsLoading, error: statsError } = useVendorStats();
  const { userInfo, loading: userInfoLoading } = useUserInfo();

  // Hook optimisé pour les données vendeur
  const {
    stats: optimizedStats,
    profile: vendorProfile,
    loading: optimizedLoading,
    error: optimizedError,
    runDiagnostic,
    autoFix
  } = useVendorOptimized();

  // Hooks wallet intégrés
  const { wallet, loading: walletLoading, transactions } = useWallet();

  const handleSignOut = async () => {
    try {
      await signOut();
      toast({
        title: "Déconnexion réussie",
        description: "Vous avez été déconnecté avec succès",
      });
      navigate('/');
    } catch (error) {
      console.error('Erreur lors de la déconnexion:', error);
      toast({
        title: "Erreur de déconnexion",
        description: "Une erreur est survenue lors de la déconnexion",
        variant: "destructive"
      });
    }
  };

  // Données du tableau de bord - utilise les données optimisées si disponibles
  const mainStats = [
    {
      label: "Chiffre d'affaires",
<<<<<<< HEAD
      value: optimizedStats ? `${optimizedStats.revenue.toLocaleString()} FCFA` : stats ? `${stats.revenue.toLocaleString()} FCFA` : "2.4M FCFA",
      change: "+12%",
=======
      value: stats ? `${stats.revenue.toLocaleString()} GNF` : "0 GNF",
      change: "+0%",
>>>>>>> 50b893e5
      icon: DollarSign,
      color: "text-green-600"
    },
    {
      label: "Commandes ce mois",
<<<<<<< HEAD
      value: optimizedStats ? optimizedStats.orders_count.toString() : stats ? stats.orders_count.toString() : "156",
      change: "+8%",
=======
      value: stats ? stats.orders_count.toString() : "0",
      change: "+0%",
>>>>>>> 50b893e5
      icon: ShoppingCart,
      color: "text-blue-600"
    },
    {
      label: "Clients actifs",
<<<<<<< HEAD
      value: optimizedStats ? optimizedStats.customers_count.toString() : stats ? stats.customers_count.toString() : "89",
      change: "+15%",
=======
      value: stats ? stats.customers_count.toString() : "0",
      change: "+0%",
>>>>>>> 50b893e5
      icon: Users,
      color: "text-purple-600"
    },
    {
      label: "Taux conversion",
      value: "0%",
      change: "+0%",
      icon: Target,
      color: "text-orange-600"
    }
  ];

  const urgentAlerts = [];
  if (stats) {
    if (stats.low_stock_count > 0) {
      urgentAlerts.push({
        type: "stock",
        message: `${stats.low_stock_count} produits en rupture de stock`,
        priority: "high" as const
      });
    }
    if (stats.overdue_payments > 0) {
      urgentAlerts.push({
        type: "payment",
        message: `${stats.overdue_payments} paiements en retard`,
        priority: "medium" as const
      });
    }
    if (stats.orders_pending > 0) {
      urgentAlerts.push({
        type: "order",
        message: `${stats.orders_pending} commandes à préparer`,
        priority: "high" as const
      });
    }
  }

  const recentOrders = [
    {
      id: 'CMD-2024-156',
      customer: 'Marie Diallo',
      product: 'Casque Bluetooth',
      amount: '45,000 FCFA',
      status: 'À préparer',
      date: '15 Jan 2024',
      priority: 'urgent'
    },
    {
      id: 'CMD-2024-155',
      customer: 'Amadou Ba',
      product: 'Montre connectée',
      amount: '85,000 FCFA',
      status: 'Expédiée',
      date: '14 Jan 2024',
      priority: 'normal'
    },
    {
      id: 'CMD-2024-154',
      customer: 'Fatou Sall',
      product: 'Tablette iPad',
      amount: '125,000 FCFA',
      status: 'En cours',
      date: '14 Jan 2024',
      priority: 'normal'
    }
  ];

  const prospects = [
    { name: "Entreprise XYZ", contact: "contact@xyz.com", status: "négociation", value: "500K FCFA", probability: 75 },
    { name: "Boutique ABC", contact: "abc@boutique.com", status: "proposition", value: "200K FCFA", probability: 60 },
    { name: "Restaurant DEF", contact: "def@restaurant.com", status: "prospection", value: "150K FCFA", probability: 30 }
  ];

  const topProducts = [
    { name: 'Smartphone Galaxy A54', views: 234, sales: 12, stock: 5, revenue: "540K FCFA" },
    { name: 'Casque Sony WH-1000XM5', views: 189, sales: 8, stock: 12, revenue: "320K FCFA" },
    { name: 'Laptop HP Pavilion', views: 156, sales: 5, stock: 2, revenue: "750K FCFA" }
  ];

  const lowStockProducts = [
    { name: "iPhone 15 Pro", stock: 2, threshold: 10 },
    { name: "MacBook Air M2", stock: 1, threshold: 5 },
    { name: "AirPods Pro", stock: 3, threshold: 15 }
  ];

  const clientsVIP = [
    { name: "Marie Diallo", orders: 15, total: "2.5M FCFA", lastOrder: "2 jours", status: "VIP" },
    { name: "Amadou Ba", orders: 12, total: "1.8M FCFA", lastOrder: "1 semaine", status: "Fidèle" },
    { name: "Fatou Sall", orders: 8, total: "1.2M FCFA", lastOrder: "3 jours", status: "Régulier" }
  ];

  return (
    <div className="min-h-screen bg-gradient-to-br from-slate-50 via-white to-blue-50">
      {/* Header Ultra-Professionnel */}
      <header className="bg-white/95 backdrop-blur-lg border-b border-gray-200/50 sticky top-0 z-50 shadow-lg">
        <div className="px-8 py-5">
          <div className="flex items-center justify-between">
            <div className="flex items-center gap-6">
              <div className="flex items-center gap-4">
                <div className="w-14 h-14 bg-gradient-to-br from-blue-600 to-indigo-700 rounded-2xl flex items-center justify-center shadow-xl">
                  <Activity className="w-8 h-8 text-white" />
                </div>
                <div>
                  <h1 className="text-3xl font-bold bg-gradient-to-r from-blue-600 to-indigo-700 bg-clip-text text-transparent">
                    224SOLUTIONS
                  </h1>
                  <p className="text-base text-gray-600 flex items-center gap-3 font-medium">
                    <span className="w-2 h-2 bg-green-500 rounded-full animate-pulse"></span>
                    {profile?.first_name || user?.email?.split('@')[0]} • Espace Vendeur Pro
                    {userInfo && (
                      <span className="text-xs bg-blue-100 text-blue-700 px-3 py-1 rounded-full font-mono font-bold">
                        ID: {userInfo.custom_id}
                      </span>
                    )}
                  </p>
                </div>
              </div>
              {/* Informations Wallet Ultra-Professionnelles */}
              {wallet && (
                <div className="hidden lg:flex items-center gap-4 ml-8">
                  {/* Solde Wallet Premium */}
                  <div className="px-6 py-3 bg-gradient-to-r from-blue-50 to-indigo-50 rounded-xl border border-blue-200/50 shadow-sm">
                    <div className="flex items-center gap-3">
                      <div className="w-10 h-10 bg-gradient-to-br from-blue-500 to-indigo-600 rounded-lg flex items-center justify-center">
                        <CreditCard className="w-5 h-5 text-white" />
                      </div>
                      <div>
                        <div className="text-lg font-bold text-blue-700">{wallet.balance.toLocaleString()} {wallet.currency}</div>
                        <div className="text-xs text-blue-600 font-medium">Solde Disponible</div>
                      </div>
                    </div>
                  </div>

                  {/* Statut Wallet */}
                  <div className="px-4 py-3 bg-gradient-to-r from-emerald-50 to-green-50 rounded-xl border border-emerald-200/50 shadow-sm">
                    <div className="flex items-center gap-3">
                      <div className="w-3 h-3 bg-emerald-500 rounded-full animate-pulse shadow-lg"></div>
                      <div>
                        <div className="text-sm font-bold text-emerald-800">Wallet Actif</div>
                        <div className="text-xs text-emerald-600 font-mono">{wallet.id?.slice(-8) || 'N/A'}</div>
                      </div>
                    </div>
                  </div>
                </div>
              )}

              {/* Message Premium si pas de wallet */}
              {!wallet && !walletLoading && (
                <div className="hidden lg:flex items-center gap-3 ml-8 px-5 py-3 bg-gradient-to-r from-amber-50 to-orange-50 rounded-xl border border-amber-200/50 shadow-sm">
                  <div className="w-10 h-10 bg-gradient-to-br from-amber-500 to-orange-600 rounded-lg flex items-center justify-center">
                    <AlertTriangle className="w-5 h-5 text-white" />
                  </div>
                  <div>
                    <div className="text-sm font-bold text-amber-800">Configuration Requise</div>
                    <div className="text-xs text-amber-600">Wallet en cours de création...</div>
                  </div>
                </div>
              )}
            </div>
            <div className="flex items-center gap-4">
              <Button size="lg" variant="outline" className="hidden xl:flex bg-white/80 hover:bg-white border-gray-200 hover:border-blue-300 hover:shadow-lg transition-all duration-300" onClick={() => {
                const activeSearchInput = document.querySelector('input[placeholder*="Rechercher"]') as HTMLInputElement;
                activeSearchInput?.focus();
              }}>
                <Search className="w-4 h-4 mr-2 text-gray-600" />
                <span className="text-gray-700 font-medium">Recherche globale</span>
              </Button>

              <Button size="lg" variant="outline" className="relative bg-white/80 hover:bg-white border-gray-200 hover:border-blue-300 hover:shadow-lg transition-all duration-300" onClick={() => {
                if (urgentAlerts.length > 0) {
                  urgentAlerts.forEach(alert => {
                    toast({
                      title: "Alerte Système",
                      description: alert.message,
                      variant: alert.priority === 'high' ? 'destructive' : 'default'
                    });
                  });
                }
              }}>
                <Bell className="w-4 h-4 text-gray-600" />
                {urgentAlerts.length > 0 && (
                  <span className="absolute -top-2 -right-2 w-5 h-5 bg-gradient-to-r from-red-500 to-red-600 rounded-full text-xs flex items-center justify-center text-white font-bold animate-bounce shadow-lg">
                    {urgentAlerts.length}
                  </span>
                )}
              </Button>

              <Button size="lg" className="bg-gradient-to-r from-blue-600 to-indigo-700 hover:from-blue-700 hover:to-indigo-800 text-white font-semibold px-6 shadow-lg hover:shadow-xl transition-all duration-300" onClick={() => {
                const productsTab = document.querySelector('[value="products"]') as HTMLElement;
                productsTab?.click();
                setTimeout(() => {
                  const addProductButton = document.querySelector('[data-testid="add-product-button"]') as HTMLElement;
                  addProductButton?.click();
                }, 100);
              }}>
                <Plus className="w-4 h-4 mr-2" />
                Nouveau Produit
              </Button>

              <Button
                size="lg"
                variant="ghost"
                onClick={handleSignOut}
                className="hover:bg-red-50 hover:text-red-600 text-gray-600 transition-all duration-300"
                title="Se déconnecter"
              >
                <LogOut className="w-4 h-4" />
              </Button>
            </div>
          </div>
        </div>
      </header>

      {/* Alertes urgentes */}
      {urgentAlerts.length > 0 && (
        <section className="px-4 py-4">
          <div className="grid grid-cols-1 md:grid-cols-3 gap-4">
            {urgentAlerts.map((alert, index) => (
              <Card key={index} className={`border-l-4 ${alert.priority === 'high' ? 'border-l-red-500' : 'border-l-orange-500'
                }`}>
                <CardContent className="p-4">
                  <div className="flex items-center gap-2">
                    <AlertTriangle className={`w-5 h-5 ${alert.priority === 'high' ? 'text-red-500' : 'text-orange-500'
                      }`} />
                    <p className="text-sm font-medium">{alert.message}</p>
                  </div>
                </CardContent>
              </Card>
            ))}
          </div>
        </section>
      )}

      {/* Statistiques Ultra-Professionnelles */}
      <section className="px-8 py-8">
        <div className="mb-8">
          <h2 className="text-2xl font-bold text-gray-800 mb-2">Tableau de Bord Exécutif</h2>
          <p className="text-gray-600 text-lg">Indicateurs clés de performance en temps réel</p>
        </div>
        <div className="grid grid-cols-1 md:grid-cols-2 lg:grid-cols-4 gap-8">
          {mainStats.map((stat, index) => {
            const Icon = stat.icon;
            const colors = [
              'from-blue-500 to-blue-600',
              'from-emerald-500 to-emerald-600',
              'from-purple-500 to-purple-600',
              'from-orange-500 to-orange-600'
            ];
            const bgColors = [
              'from-blue-50 to-blue-100',
              'from-emerald-50 to-emerald-100',
              'from-purple-50 to-purple-100',
              'from-orange-50 to-orange-100'
            ];
            return (
              <Card key={index} className="relative overflow-hidden border-0 bg-white shadow-xl hover:shadow-2xl transition-all duration-500 group cursor-pointer transform hover:-translate-y-1">
                <div className={`absolute top-0 right-0 w-32 h-32 bg-gradient-to-br ${bgColors[index]} opacity-20 rounded-full -translate-y-8 translate-x-8 group-hover:opacity-30 transition-opacity duration-300`} />
                <CardContent className="p-8 relative z-10">
                  <div className="flex items-start justify-between mb-6">
                    <div className="flex-1">
                      <p className="text-sm font-bold text-gray-500 mb-3 uppercase tracking-wider">{stat.label}</p>
                      <p className="text-4xl font-bold text-gray-800 mb-4 group-hover:scale-105 transition-transform duration-300">{stat.value}</p>
                      <div className="flex items-center gap-3">
                        <div className={`flex items-center text-sm font-bold px-3 py-2 rounded-full ${stat.change.startsWith('+')
                          ? 'text-emerald-700 bg-emerald-100'
                          : 'text-red-700 bg-red-100'
                          }`}>
                          <TrendingUp className="w-4 h-4 mr-2" />
                          {stat.change}
                        </div>
                      </div>
                      <p className="text-xs text-gray-500 mt-2 font-medium">vs période précédente</p>
                    </div>
                    <div className={`p-5 rounded-2xl bg-gradient-to-br ${colors[index]} shadow-lg group-hover:shadow-xl transition-all duration-300 transform group-hover:scale-110`}>
                      <Icon className="w-8 h-8 text-white" />
                    </div>
                  </div>
                </CardContent>
              </Card>
            );
          })}
        </div>
      </section>

      {/* Interface à onglets Ultra-Moderne */}
      <div className="px-8 py-6">
        <Tabs defaultValue="pos" className="w-full">
          <div className="mb-8 bg-white/90 backdrop-blur-lg p-3 rounded-2xl border border-gray-200/50 shadow-xl">
            <TabsList className="bg-transparent p-0 h-auto w-full flex flex-col gap-3">
              {/* Première ligne - 7 boutons */}
              <div className="flex gap-3">
                <TabsTrigger
                  value="pos"
                  className="data-[state=active]:bg-gradient-to-r data-[state=active]:from-blue-600 data-[state=active]:to-indigo-700 data-[state=active]:text-white data-[state=active]:shadow-xl hover:bg-gray-100 transition-all duration-300 px-6 py-4 rounded-xl border-0 font-semibold text-gray-700 hover:text-gray-900 flex-1"
                >
                  <CreditCard className="w-5 h-5 mr-3" />
                  POS Caisse
                </TabsTrigger>
                <TabsTrigger
                  value="dashboard"
                  className="data-[state=active]:bg-gradient-to-r data-[state=active]:from-emerald-500 data-[state=active]:to-emerald-600 data-[state=active]:text-white data-[state=active]:shadow-xl hover:bg-gray-100 transition-all duration-300 px-6 py-4 rounded-xl border-0 font-semibold text-gray-700 hover:text-gray-900 flex-1"
                >
                  <BarChart3 className="w-5 h-5 mr-3" />
                  Vue d'ensemble
                </TabsTrigger>
                <TabsTrigger
                  value="products"
                  className="data-[state=active]:bg-gradient-to-r data-[state=active]:from-purple-500 data-[state=active]:to-purple-600 data-[state=active]:text-white data-[state=active]:shadow-xl hover:bg-gray-100 transition-all duration-300 px-6 py-4 rounded-xl border-0 font-semibold text-gray-700 hover:text-gray-900 flex-1"
                >
                  <Package className="w-5 h-5 mr-3" />
                  Produits
                </TabsTrigger>
                <TabsTrigger
                  value="orders"
                  className="data-[state=active]:bg-gradient-to-r data-[state=active]:from-orange-500 data-[state=active]:to-orange-600 data-[state=active]:text-white data-[state=active]:shadow-xl hover:bg-gray-100 transition-all duration-300 px-6 py-4 rounded-xl border-0 font-semibold text-gray-700 hover:text-gray-900 flex-1"
                >
                  <ShoppingCart className="w-5 h-5 mr-3" />
                  Commandes
                </TabsTrigger>
                <TabsTrigger
                  value="clients"
                  className="data-[state=active]:bg-vendeur-gradient data-[state=active]:text-white data-[state=active]:shadow-lg hover:bg-muted/50 transition-all duration-200 px-4 py-3 rounded-lg border-0 flex-1"
                >
                  <Users className="w-4 h-4 mr-2" />
                  Clients
                </TabsTrigger>
                <TabsTrigger
                  value="agents"
                  className="data-[state=active]:bg-vendeur-gradient data-[state=active]:text-white data-[state=active]:shadow-lg hover:bg-muted/50 transition-all duration-200 px-4 py-3 rounded-lg border-0 flex-1"
                >
                  <UserCheck className="w-4 h-4 mr-2" />
                  Agents
                </TabsTrigger>
                <TabsTrigger
                  value="warehouses"
                  className="data-[state=active]:bg-vendeur-gradient data-[state=active]:text-white data-[state=active]:shadow-lg hover:bg-muted/50 transition-all duration-200 px-4 py-3 rounded-lg border-0 flex-1"
                >
                  <Warehouse className="w-4 h-4 mr-2" />
                  Entrepôts
                </TabsTrigger>
              </div>

              {/* Deuxième ligne - 7 boutons */}
              <div className="flex gap-3">
                <TabsTrigger
                  value="expenses"
                  className="data-[state=active]:bg-gradient-to-r data-[state=active]:from-red-500 data-[state=active]:to-red-600 data-[state=active]:text-white data-[state=active]:shadow-xl hover:bg-gray-100 transition-all duration-300 px-6 py-4 rounded-xl border-0 font-semibold text-gray-700 hover:text-gray-900 flex-1"
                >
                  <Receipt className="w-5 h-5 mr-3" />
                  Dépenses
                </TabsTrigger>
                <TabsTrigger
                  value="payments"
                  className="data-[state=active]:bg-vendeur-gradient data-[state=active]:text-white data-[state=active]:shadow-lg hover:bg-muted/50 transition-all duration-200 px-4 py-3 rounded-lg border-0 flex-1"
                >
                  <CreditCard className="w-4 h-4 mr-2" />
                  Paiements
                </TabsTrigger>
                <TabsTrigger
                  value="stock"
                  className="data-[state=active]:bg-vendeur-gradient data-[state=active]:text-white data-[state=active]:shadow-lg hover:bg-muted/50 transition-all duration-200 px-4 py-3 rounded-lg border-0 flex-1"
                >
                  <Package className="w-4 h-4 mr-2" />
                  Stock
                </TabsTrigger>
                <TabsTrigger
                  value="marketing"
                  className="data-[state=active]:bg-vendeur-gradient data-[state=active]:text-white data-[state=active]:shadow-lg hover:bg-muted/50 transition-all duration-200 px-4 py-3 rounded-lg border-0 flex-1"
                >
                  <Megaphone className="w-4 h-4 mr-2" />
                  Marketing
                </TabsTrigger>
                <TabsTrigger
                  value="analytics"
                  className="data-[state=active]:bg-vendeur-gradient data-[state=active]:text-white data-[state=active]:shadow-lg hover:bg-muted/50 transition-all duration-200 px-4 py-3 rounded-lg border-0 flex-1"
                >
                  <PieChart className="w-4 h-4 mr-2" />
                  Analyses
                </TabsTrigger>
                <TabsTrigger
                  value="wallet"
                  className="data-[state=active]:bg-gradient-to-r data-[state=active]:from-cyan-500 data-[state=active]:to-cyan-600 data-[state=active]:text-white data-[state=active]:shadow-xl hover:bg-gray-100 transition-all duration-300 px-6 py-4 rounded-xl border-0 font-semibold text-gray-700 hover:text-gray-900 flex-1"
                >
                  <CreditCard className="w-5 h-5 mr-3" />
                  Wallet
                </TabsTrigger>
                <TabsTrigger
                  value="transactions"
                  className="data-[state=active]:bg-vendeur-gradient data-[state=active]:text-white data-[state=active]:shadow-lg hover:bg-muted/50 transition-all duration-200 px-4 py-3 rounded-lg border-0 flex-1"
                >
                  <ArrowRightLeft className="w-4 h-4 mr-2" />
                  Transactions
                </TabsTrigger>
                <TabsTrigger
                  value="communication"
                  className="data-[state=active]:bg-gradient-to-r data-[state=active]:from-blue-500 data-[state=active]:to-blue-600 data-[state=active]:text-white data-[state=active]:shadow-xl hover:bg-gray-100 transition-all duration-300 px-6 py-4 rounded-xl border-0 font-semibold text-gray-700 hover:text-gray-900 flex-1"
                >
                  <MessageSquare className="w-5 h-5 mr-3" />
                  Communication
                </TabsTrigger>
                <TabsTrigger
                  value="copilote"
                  className="data-[state=active]:bg-gradient-to-r data-[state=active]:from-purple-500 data-[state=active]:to-purple-600 data-[state=active]:text-white data-[state=active]:shadow-xl hover:bg-gray-100 transition-all duration-300 px-6 py-4 rounded-xl border-0 font-semibold text-gray-700 hover:text-gray-900 flex-1"
                >
                  <Bot className="w-5 h-5 mr-3" />
                  Copilote IA
                </TabsTrigger>

                {/* Bouton de déconnexion visible */}
                <Button
                  onClick={handleSignOut}
                  variant="outline"
                  className="bg-red-50 hover:bg-red-100 text-red-600 hover:text-red-700 border-red-200 hover:border-red-300 px-4 py-3 rounded-lg font-semibold transition-all duration-200"
                >
                  <LogOut className="w-4 h-4 mr-2" />
                  Déconnexion
                </Button>
              </div>
            </TabsList>
          </div>

          {/* POS - Point de Vente */}
          <TabsContent value="pos" className="space-y-6">
            <div className="w-full h-full">
              <div className="mt-4">
                <POSSystemWrapper />
              </div>
            </div>
          </TabsContent>

          <TabsContent value="dashboard" className="space-y-6">
            {/* Diagnostic et réparation vendeur */}
            <VendorDiagnostic />
            <div className="grid grid-cols-1 lg:grid-cols-2 gap-6">
              {/* Commandes récentes */}
              <Card>
                <CardHeader>
                  <CardTitle className="flex items-center gap-2">
                    <ShoppingCart className="w-5 h-5" />
                    Commandes récentes
                  </CardTitle>
                </CardHeader>
                <CardContent>
                  <div className="space-y-4">
                    {recentOrders.map((order) => (
                      <div key={order.id} className="flex items-center justify-between p-4 bg-accent rounded-lg">
                        <div className="flex-1">
                          <div className="flex items-center gap-2 mb-1">
                            <h4 className="font-medium">{order.id}</h4>
                            <Badge variant={order.priority === 'urgent' ? 'destructive' : 'secondary'}>
                              {order.status}
                            </Badge>
                          </div>
                          <p className="text-sm text-muted-foreground">{order.customer} • {order.product}</p>
                          <p className="text-xs text-muted-foreground">{order.date}</p>
                        </div>
                        <div className="text-right">
                          <p className="font-semibold">{order.amount}</p>
                        </div>
                      </div>
                    ))}
                  </div>
                </CardContent>
              </Card>

              {/* Produits top performance */}
              <Card>
                <CardHeader>
                  <CardTitle className="flex items-center gap-2">
                    <TrendingUp className="w-5 h-5" />
                    Top produits
                  </CardTitle>
                </CardHeader>
                <CardContent>
                  <div className="space-y-4">
                    {topProducts.map((product, index) => (
                      <div key={index} className="flex items-center justify-between p-4 bg-accent rounded-lg">
                        <div className="flex-1">
                          <h4 className="font-medium mb-1">{product.name}</h4>
                          <div className="flex items-center gap-4 text-sm text-muted-foreground">
                            <span className="flex items-center gap-1">
                              <Eye className="w-4 h-4" />
                              {product.views}
                            </span>
                            <span className="flex items-center gap-1">
                              <ShoppingCart className="w-4 h-4" />
                              {product.sales}
                            </span>
                            <span className="flex items-center gap-1">
                              <Package className="w-4 h-4" />
                              Stock: {product.stock}
                            </span>
                          </div>
                        </div>
                        <div className="text-right">
                          <p className="font-semibold text-green-600">{product.revenue}</p>
                        </div>
                      </div>
                    ))}
                  </div>
                </CardContent>
              </Card>
            </div>

            {/* Stock faible */}
            <Card>
              <CardHeader>
                <CardTitle className="flex items-center gap-2">
                  <AlertTriangle className="w-5 h-5 text-orange-500" />
                  Alertes stock faible
                </CardTitle>
              </CardHeader>
              <CardContent>
                <div className="grid grid-cols-1 md:grid-cols-3 gap-4">
                  {lowStockProducts.map((product, index) => (
                    <div key={index} className="p-4 border border-orange-200 rounded-lg bg-orange-50">
                      <h4 className="font-medium mb-2">{product.name}</h4>
                      <div className="flex items-center justify-between text-sm">
                        <span>Stock actuel: <strong>{product.stock}</strong></span>
                        <span className="text-orange-600">Seuil: {product.threshold}</span>
                      </div>
                      <Progress value={(product.stock / product.threshold) * 100} className="mt-2" />
                    </div>
                  ))}
                </div>
              </CardContent>
            </Card>
          </TabsContent>

          {/* Gestion des produits */}
          <TabsContent value="products">
            <ProductManagement />
          </TabsContent>

          {/* Gestion des commandes */}
          <TabsContent value="orders">
            <OrderManagement />
          </TabsContent>

          {/* Gestion des clients */}
          <TabsContent value="clients" className="space-y-6">
            <ClientManagement />
          </TabsContent>

          {/* Agents & Permissions */}
          <TabsContent value="agents" className="space-y-6">
            <AgentManagement />
          </TabsContent>

          {/* Entrepôts & Stocks */}
          <TabsContent value="warehouses" className="space-y-6">
            <WarehouseManagement />
          </TabsContent>

          {/* 💰 Gestion des Dépenses - NOUVELLE FONCTIONNALITÉ */}
          <TabsContent value="expenses" className="space-y-6">
            <ExpenseManagementDashboard />
          </TabsContent>

          {/* Communication */}
          <TabsContent value="communication" className="space-y-6">
            <SimpleCommunicationInterface />
          </TabsContent>

          {/* Copilote IA */}
          <TabsContent value="copilote" className="space-y-6">
            <CopiloteChat height="600px" />
          </TabsContent>

          {/* Gestion des paiements */}
          <TabsContent value="payments">
            <div className="space-y-6">
              <PaymentManagement />
              <PaymentProcessor />
            </div>
          </TabsContent>

          {/* Gestion des stocks */}
          <TabsContent value="stock">
            <InventoryManagement />
          </TabsContent>

          {/* Marketing & Promotions */}
          <TabsContent value="marketing">
            <MarketingManagement />
          </TabsContent>

          {/* Analyses & Rapports */}
          <TabsContent value="analytics">
            <VendorAnalytics />
          </TabsContent>

          {/* Wallet & Transactions */}
          <TabsContent value="wallet" className="space-y-6">
            <WalletDashboard />
          </TabsContent>

          {/* Transactions P2P */}
          <TabsContent value="transactions" className="space-y-6">
            {wallet ? (
              <div className="grid grid-cols-1 lg:grid-cols-3 gap-6">
                {/* Envoi rapide */}
                <Card className="lg:col-span-2">
                  <CardHeader>
                    <CardTitle className="flex items-center gap-2">
                      <Send className="w-5 h-5" />
                      Transfert d'argent
                    </CardTitle>
                  </CardHeader>
                  <CardContent className="space-y-4">
                    <div>
                      <Label htmlFor="recipient">Email du destinataire</Label>
                      <Input
                        id="recipient"
                        type="email"
                        placeholder="destinataire@exemple.com"
                        className="mt-1"
                      />
                    </div>
                    <div>
                      <Label htmlFor="amount">Montant ({wallet.currency})</Label>
                      <Input
                        id="amount"
                        type="number"
                        placeholder="0"
                        className="mt-1"
                      />
                    </div>
                    <div>
                      <Label htmlFor="message">Message (optionnel)</Label>
                      <Input
                        id="message"
                        placeholder="Paiement pour..."
                        className="mt-1"
                      />
                    </div>
                    <Button className="w-full bg-vendeur-gradient">
                      <Send className="w-4 h-4 mr-2" />
                      Envoyer maintenant
                    </Button>
                  </CardContent>
                </Card>

                {/* Solde et infos */}
                <Card>
                  <CardHeader>
                    <CardTitle className="text-lg">Mon Solde</CardTitle>
                  </CardHeader>
                  <CardContent>
                    <div className="text-center space-y-4">
                      <div className="text-3xl font-bold text-vendeur">
                        {wallet.balance.toLocaleString()} {wallet.currency}
                      </div>
                      <div className="space-y-2">
                        <Button variant="outline" className="w-full">
                          <Download className="w-4 h-4 mr-2" />
                          Recharger
                        </Button>
                        <Button variant="outline" className="w-full">
                          <Upload className="w-4 h-4 mr-2" />
                          Retirer
                        </Button>
                      </div>
                    </div>
                  </CardContent>
                </Card>
              </div>
            ) : (
              <Card className="border-green-200 bg-green-50">
                <CardContent className="p-8 text-center">
                  <CreditCard className="w-12 h-12 mx-auto text-green-600 mb-4" />
                  <h3 className="text-lg font-semibold text-green-800 mb-2">Wallet en cours de création</h3>
                  <p className="text-green-600 mb-4">
                    Votre portefeuille 224Solutions est en cours de création automatique.
                    Une fois activé, vous pourrez effectuer des transactions.
                  </p>
                  <Button
                    onClick={() => window.location.reload()}
                    className="bg-green-600 hover:bg-green-700"
                  >
                    <RefreshCw className="w-4 h-4 mr-2" />
                    Vérifier le statut
                  </Button>
                </CardContent>
              </Card>
            )}
          </TabsContent>
        </Tabs>
      </div>

    </div>
  );
}<|MERGE_RESOLUTION|>--- conflicted
+++ resolved
@@ -86,37 +86,22 @@
   const mainStats = [
     {
       label: "Chiffre d'affaires",
-<<<<<<< HEAD
       value: optimizedStats ? `${optimizedStats.revenue.toLocaleString()} FCFA` : stats ? `${stats.revenue.toLocaleString()} FCFA` : "2.4M FCFA",
       change: "+12%",
-=======
-      value: stats ? `${stats.revenue.toLocaleString()} GNF` : "0 GNF",
-      change: "+0%",
->>>>>>> 50b893e5
       icon: DollarSign,
       color: "text-green-600"
     },
     {
       label: "Commandes ce mois",
-<<<<<<< HEAD
       value: optimizedStats ? optimizedStats.orders_count.toString() : stats ? stats.orders_count.toString() : "156",
       change: "+8%",
-=======
-      value: stats ? stats.orders_count.toString() : "0",
-      change: "+0%",
->>>>>>> 50b893e5
       icon: ShoppingCart,
       color: "text-blue-600"
     },
     {
       label: "Clients actifs",
-<<<<<<< HEAD
       value: optimizedStats ? optimizedStats.customers_count.toString() : stats ? stats.customers_count.toString() : "89",
       change: "+15%",
-=======
-      value: stats ? stats.customers_count.toString() : "0",
-      change: "+0%",
->>>>>>> 50b893e5
       icon: Users,
       color: "text-purple-600"
     },
