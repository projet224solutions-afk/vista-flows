--- conflicted
+++ resolved
@@ -315,7 +315,6 @@
      * Démarre le suivi de position en temps réel
      */
     const startLocationTracking = () => {
-<<<<<<< HEAD
         console.log('🚀 Démarrage du suivi GPS...');
         
         if (!navigator.geolocation) {
@@ -333,15 +332,6 @@
                     accuracy: position.coords.accuracy
                 });
                 
-=======
-        if (!navigator.geolocation) {
-            toast.error('GPS non disponible');
-            return;
-        }
-
-        const watchId = navigator.geolocation.watchPosition(
-            (position) => {
->>>>>>> 6031bd3d
                 // Mettre à jour la position dans la DB en temps réel
                 if (driverId) {
                     supabase
@@ -353,15 +343,11 @@
                         })
                         .eq('id', driverId)
                         .then(({ error }) => {
-<<<<<<< HEAD
                             if (error) {
                                 console.error('❌ Erreur mise à jour position:', error);
                             } else {
                                 console.log('✅ Position sauvegardée en DB');
                             }
-=======
-                            if (error) console.error('Error updating driver location:', error);
->>>>>>> 6031bd3d
                         });
 
                     // Si une course est active, tracker la position
@@ -374,16 +360,11 @@
                             position.coords.speed || undefined,
                             position.coords.heading || undefined,
                             position.coords.accuracy || undefined
-<<<<<<< HEAD
                         ).catch(err => console.error('❌ Erreur tracking course:', err));
-=======
-                        ).catch(err => console.error('Error tracking position:', err));
->>>>>>> 6031bd3d
                     }
                 }
             },
             (error) => {
-<<<<<<< HEAD
                 console.error('❌ Erreur suivi GPS:', error);
                 let errorMessage = 'Erreur suivi GPS';
                 
@@ -408,16 +389,6 @@
             }
         );
         
-=======
-                console.error('Erreur suivi GPS:', error.message);
-            },
-            {
-                enableHighAccuracy: true,
-                timeout: 20000,
-                maximumAge: 5000
-            }
-        );
->>>>>>> 6031bd3d
         setLocationWatchId(watchId);
         console.log('✅ Suivi GPS activé avec watchId:', watchId);
     };
